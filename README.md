# Abbreviation Table Generator
A Django web application that extracts and manages abbreviations from Word documents, and generates an abbreviation table with their descriptions.

## Live Demo
The project is currently live and running at [https://datadelic.dev/abbreviator](https://datadelic.dev/abbreviator).
*Note: The application is a work in progress.*


## Main features:
- Process Word documents only
- Automatically extract abbreviations and their context
- Use a specially compiled dictionary of abbreviations and their descriptions commonly used in medical documents
- Generate descriptions using specialized language models
- Select an existing description from    the dictionary or add a new one
- Detect mixed Cyrillic/Latin characters in abbreviations
- Compare existing abbreviation table (if present) with the newly generated table
- Load a table with user-selected abbreviation-description pairs in Word format.

## TODO:
<<<<<<< HEAD
- Functionality to check for similar existing descriptions for new entries (e.g. using fuzzy matching)
- Settings to customize the view (e.g. the context window length and the number of context lines displayed)
- Counters for skipped abbreviations and newly added entries
=======
- Tutorial within the app
- Handling of different spellings of the same abbreviation (e.g. "HbA1c" and "HBA1C").
- Functionality to check for similar existing descriptions for new entries (e.g. using fuzzy matching)
- Interactive formatting of descriptions in the input line
- Settings to customize the view (e.g. the context window length and the number of context lines displayed)
- Counters for skipped abbreviations and newly added entries
- Add abbreviations from other fields (not just medical) to the dictionary (implement categories/tags)
>>>>>>> d80ae50a
- Add English versions of the interface and the dictionary

# Installation

## 1. Create a directory and clone the repository
```bash
mkdir <project_directory>
cd <project_directory>
git clone https://github.com/T0chka/Abbreviator.git
```

## 2. Set up a virtual environment

Go to the cloned repository and create and activate a virtual environment:

```bash
cd Abbreviator
python3 -m venv venv
# Windows
venv\Scripts\activate 
# Linux/Mac
source venv/bin/activate
```

## 3. Install dependencies

```bash
pip install -r requirements.txt
```

## 4. Database Setup

The application can work with or without a pre-populated abbreviation dictionary.
First, create the database structure:
```bash
python manage.py makemigrations abb_app
python manage.py migrate
```
### Populating the dictionary (Optional)

You have three options for adding abbreviations to the database:

1. **Start with an empty dictionary** and add entries gradually through the interface.

2. **Extract from Word documents**:
   ```bash
   python manage.py extract_abbs_word_to_csv \
   --input-dir docs/ \
   --output-file extracted.csv
   python manage.py import_abbs_csv_to_db extracted.csv
   ```

3. **Create your own custom CSV file** with the format:
   ```
   abbreviation,description
   AI,Artificial Intelligence
   MRI,Magnetic Resonance Imaging
   ```
   Then import it:
   ```bash
   python manage.py import_abbs_csv_to_db your_dictionary.csv
   ```

### Dictionary Management

Newly added abbreviations start with the `for_review` status. To approve them:

1. Access the Django admin interface at `/admin/`
2. Log in with your admin credentials
3. Navigate to the AbbreviationEntry model
4. Select entries and change their status to "Approved"

Only approved abbreviations will appear in the public dictionary view and be used for suggestions.

## 5. Run the development server
```bash
python manage.py runserver
```
And open the application in your browser: http://127.0.0.1:8000/

# Language Model Integration

The application integrates with language models via Ollama API:

1. Install Ollama and follow instructions at [official website](https://ollama.ai/)

2. Configure server address in settings.py:
   ```python
   OLLAMA_HOST = 'http://localhost:11434'  # Or remote server address
   OLLAMA_MODEL = 'medical'  # Model name
   OLLAMA_TEMPERATURE = 0.6
   OLLAMA_TOP_P = 0.6
   ```

3. Or use environment variables:
   ```bash
   export OLLAMA_HOST=http://your_server:11434
   ```
For detailed instructions on extracting, cleaning, training, and testing models, please refer to:
[Model Integration Documentation](abb_app/model_integration/README.md). This documentation covers the complete workflow for training and using Large Language Models to process abbreviations.

# Project Structure

- `abb_app/` - Main Django application
  - `data/` - Directory for data and dictionaries
  - `benchmarks/` - Benchmarking results
  - `management/commands/` - Django management commands
  - `model_integration/` - Language model integration
  - `static/` - Static files (CSS, JavaScript)
  - `templates/` - HTML templates
  - `utils.py` - Utilities for processing abbreviations
  - `views.py` - Django views

## Development Recommendations

1. **Data Files**:
   - CSV files with data should not be added to the repository
   - Use the `abb_app/data/` directory for local data storage

2. **Model Setup**:
   - API access requires an Ollama server
   - For local development, install Ollama or specify a remote server

3. **Testing**:
   - Use the `test_model.py` command to check generation quality
   - Use test drive mode through the web interface for demonstrations<|MERGE_RESOLUTION|>--- conflicted
+++ resolved
@@ -17,19 +17,9 @@
 - Load a table with user-selected abbreviation-description pairs in Word format.
 
 ## TODO:
-<<<<<<< HEAD
 - Functionality to check for similar existing descriptions for new entries (e.g. using fuzzy matching)
 - Settings to customize the view (e.g. the context window length and the number of context lines displayed)
 - Counters for skipped abbreviations and newly added entries
-=======
-- Tutorial within the app
-- Handling of different spellings of the same abbreviation (e.g. "HbA1c" and "HBA1C").
-- Functionality to check for similar existing descriptions for new entries (e.g. using fuzzy matching)
-- Interactive formatting of descriptions in the input line
-- Settings to customize the view (e.g. the context window length and the number of context lines displayed)
-- Counters for skipped abbreviations and newly added entries
-- Add abbreviations from other fields (not just medical) to the dictionary (implement categories/tags)
->>>>>>> d80ae50a
 - Add English versions of the interface and the dictionary
 
 # Installation
